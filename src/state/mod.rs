--- conflicted
+++ resolved
@@ -16,7 +16,7 @@
     /// The hash of the transaction being referred to.
     pub hash: H256,
     /// The index of the output in question in that transaction.
-    pub index: usize,
+    pub index: u32,
 }
 
 impl From<&Input> for CoinId {
@@ -113,14 +113,7 @@
     fn init_with_tx_input(state_db: &mut UTXODatabase, tx: &Transaction) {
         let hash: H256 = tx.hash(); // compute hash here, and below inside Input we don't have to compute again (we just copy)
         for input in tx.input.iter() {
-<<<<<<< HEAD
-            let coin_id = CoinId {
-                hash: input.hash,
-                index: input.index as usize,
-            };
-=======
             let coin_id: CoinId = input.into();
->>>>>>> 7674c7ae
             let coin_data = CoinData {
                 value: 1,
                 recipient: crypto_generator::h256(),
@@ -139,8 +132,8 @@
         assert_eq!(state_db.num_utxo() as usize, tx.output.len());
         let hash = tx.hash();
         for index in 0..tx.output.len() {
-            assert_eq!(state_db.check(&CoinId { hash, index }), Ok(true));
-            let coin_data = state_db.get(&CoinId { hash, index }).unwrap().unwrap();
+            assert_eq!(state_db.check(&CoinId { hash, index: index as u32 }), Ok(true));
+            let coin_data = state_db.get(&CoinId { hash, index: index as u32 }).unwrap().unwrap();
             assert_eq!(coin_data, tx.output[index])
         }
     }
