use crate::block::{Block, Content};
use crate::blockchain::BlockChain;
use crate::blockdb::BlockDatabase;
use crate::crypto::hash::{Hashable, H256};
use crate::state::CoinId;
use crate::state::UTXODatabase;
use crate::transaction::Transaction;
use crate::handler;
use std::sync::Mutex;

/// Struct to display input human-readable, (hash, index)
#[derive(Serialize)]
pub struct DisplayInput(String, usize);

/// Struct to display output human-readable, (value, recipient)
#[derive(Serialize)]
pub struct DisplayOutput(u64, String);

/// Struct to display transactions human-readable
#[derive(Serialize)]
pub struct DisplayTransaction {
    tx_hash: String,
    input: Vec<DisplayInput>,
    output: Vec<DisplayOutput>,
    //ignore signature and pub key
}

impl From<&Transaction> for DisplayTransaction {
    fn from(other: &Transaction) -> Self {
        Self {
            tx_hash: other.hash().into(),
            input: other.input.iter().map(|x|DisplayInput(x.hash.into(),x.index)).collect(),
            output: other.output.iter().map(|x|DisplayOutput(x.value,x.recipient.into())).collect(),
        }
    }
}

/// Struct to hold blockchain data to be dumped
#[derive(Serialize)]
pub struct DisplayTransactionBlock {
<<<<<<< HEAD
    /// List of transactions and list output indices which are unspent
    pub transactions: Vec<(Transaction, Vec<usize>)>, //TODO: Add tx validity
                                                      // To add more fields if required
=======
    /// Hash of this tx block
    pub block_hash: String,
    /// List of transactions
    pub transactions: Vec<DisplayTransaction>, //TODO: Add tx validity, how to check validity?
    /// List of tx hashes and list output indices which are unspent
    pub utxos: Vec<(String, Vec<usize>)>,
    // To add more fields if required
>>>>>>> 7674c7ae
}

#[derive(Serialize)]
pub struct Dump {
    /// Ordered tx blocks
    pub transactions_blocks: Vec<DisplayTransactionBlock>,
}

pub fn dump_ledger(
    blockchain: &Mutex<BlockChain>,
    block_db: &BlockDatabase,
    state_db: &Mutex<UTXODatabase>,
) -> String {
    let blockchain = blockchain.lock().unwrap();
    let ordered_tx_block_hashes = blockchain.get_ordered_tx_blocks().clone();//why we need clone here?
    drop(blockchain);
    let mut transactions_blocks: Vec<DisplayTransactionBlock> = vec![];
    // loop over all tx blocks in the ledger
    for tx_block_hash in ordered_tx_block_hashes.iter() {
        let mut transactions = vec![];
        let mut utxos = vec![];
        let transactions_in_block: Vec<Transaction> = handler::get_tx_block_content_transactions(tx_block_hash, block_db);
        let mut utxo_state = state_db.lock().unwrap();
        // loop over all the tx in the tx_blocks
        for tx in transactions_in_block {
            let hash: H256 = tx.hash();
            //Collect the indices of unspent outputs of the tx.
            let mut unspent_indices: Vec<usize> = vec![];
            // loop over the outputs to check if they are unspent
<<<<<<< HEAD
            for (idx, _) in tx.output.iter().enumerate() {
                let coin_id = CoinId { hash, index: idx };
                if utxo_state.check(&coin_id).unwrap() {
                    //TODO: Handle unwrap error
                    unspent_indices.push(idx);
=======
            for index in 0..tx.output.len() {
                let coin_id = CoinId {
                    hash,
                    index,
                };
                if let Ok(unspent) = utxo_state.check(&coin_id) {
                    if unspent {
                        unspent_indices.push(index);
                    }
>>>>>>> 7674c7ae
                }
            }
            transactions.push((&tx).into());
            utxos.push((hash.into(), unspent_indices));
        }
        transactions_blocks.push(DisplayTransactionBlock {
            block_hash: tx_block_hash.into(),
            transactions,
            utxos,
        });
        drop(utxo_state);
    }
    let dump = Dump {
        transactions_blocks,
    };
    return serde_json::to_string_pretty(&dump).unwrap();
}<|MERGE_RESOLUTION|>--- conflicted
+++ resolved
@@ -4,110 +4,96 @@
 use crate::crypto::hash::{Hashable, H256};
 use crate::state::CoinId;
 use crate::state::UTXODatabase;
-use crate::transaction::Transaction;
+use crate::transaction::Transaction as RawTransaction;
 use crate::handler;
 use std::sync::Mutex;
 
-/// Struct to display input human-readable, (hash, index)
 #[derive(Serialize)]
-pub struct DisplayInput(String, usize);
-
-/// Struct to display output human-readable, (value, recipient)
-#[derive(Serialize)]
-pub struct DisplayOutput(u64, String);
-
-/// Struct to display transactions human-readable
-#[derive(Serialize)]
-pub struct DisplayTransaction {
-    tx_hash: String,
-    input: Vec<DisplayInput>,
-    output: Vec<DisplayOutput>,
-    //ignore signature and pub key
+pub struct Input {
+    hash: String,
+    index: u32,
 }
 
-impl From<&Transaction> for DisplayTransaction {
-    fn from(other: &Transaction) -> Self {
-        Self {
-            tx_hash: other.hash().into(),
-            input: other.input.iter().map(|x|DisplayInput(x.hash.into(),x.index)).collect(),
-            output: other.output.iter().map(|x|DisplayOutput(x.value,x.recipient.into())).collect(),
-        }
-    }
+#[derive(Serialize)]
+pub struct Output {
+    value: u64,
+    recipient: String,
 }
 
-/// Struct to hold blockchain data to be dumped
 #[derive(Serialize)]
-pub struct DisplayTransactionBlock {
-<<<<<<< HEAD
-    /// List of transactions and list output indices which are unspent
-    pub transactions: Vec<(Transaction, Vec<usize>)>, //TODO: Add tx validity
-                                                      // To add more fields if required
-=======
+pub struct Transaction {
+    hash: String,
+    input: Vec<Input>,
+    output: Vec<Output>,
+}
+
+#[derive(Serialize)]
+pub struct TransactionBlock {
     /// Hash of this tx block
-    pub block_hash: String,
+    pub hash: String,
     /// List of transactions
-    pub transactions: Vec<DisplayTransaction>, //TODO: Add tx validity, how to check validity?
+    pub transactions: Vec<Transaction>, //TODO: Add tx validity
     /// List of tx hashes and list output indices which are unspent
-    pub utxos: Vec<(String, Vec<usize>)>,
-    // To add more fields if required
->>>>>>> 7674c7ae
+    pub utxos: Vec<Input>,
 }
 
 #[derive(Serialize)]
 pub struct Dump {
     /// Ordered tx blocks
-    pub transactions_blocks: Vec<DisplayTransactionBlock>,
+    pub transactions_blocks: Vec<TransactionBlock>,
 }
 
 pub fn dump_ledger(
-    blockchain: &Mutex<BlockChain>,
+    blockchain: &BlockChain,
     block_db: &BlockDatabase,
-    state_db: &Mutex<UTXODatabase>,
+    state_db: &UTXODatabase,
 ) -> String {
-    let blockchain = blockchain.lock().unwrap();
-    let ordered_tx_block_hashes = blockchain.get_ordered_tx_blocks().clone();//why we need clone here?
-    drop(blockchain);
-    let mut transactions_blocks: Vec<DisplayTransactionBlock> = vec![];
+    let ordered_tx_block_hashes = blockchain.get_ordered_tx_blocks();
+    let mut transactions_blocks: Vec<TransactionBlock> = vec![];
+
     // loop over all tx blocks in the ledger
     for tx_block_hash in ordered_tx_block_hashes.iter() {
         let mut transactions = vec![];
         let mut utxos = vec![];
-        let transactions_in_block: Vec<Transaction> = handler::get_tx_block_content_transactions(tx_block_hash, block_db);
-        let mut utxo_state = state_db.lock().unwrap();
-        // loop over all the tx in the tx_blocks
+        let transactions_in_block: Vec<RawTransaction> = handler::get_tx_block_content_transactions(tx_block_hash, block_db);
+
+        // loop over all the tx in this transaction block
         for tx in transactions_in_block {
             let hash: H256 = tx.hash();
-            //Collect the indices of unspent outputs of the tx.
-            let mut unspent_indices: Vec<usize> = vec![];
             // loop over the outputs to check if they are unspent
-<<<<<<< HEAD
-            for (idx, _) in tx.output.iter().enumerate() {
-                let coin_id = CoinId { hash, index: idx };
-                if utxo_state.check(&coin_id).unwrap() {
-                    //TODO: Handle unwrap error
-                    unspent_indices.push(idx);
-=======
             for index in 0..tx.output.len() {
                 let coin_id = CoinId {
                     hash,
-                    index,
+                    index: index as u32,
                 };
-                if let Ok(unspent) = utxo_state.check(&coin_id) {
+                if let Ok(unspent) = state_db.check(&coin_id) {
                     if unspent {
-                        unspent_indices.push(index);
+                        utxos.push(Input {
+                            hash: hash.into(),
+                            index: index as u32
+                        });
                     }
->>>>>>> 7674c7ae
                 }
             }
-            transactions.push((&tx).into());
-            utxos.push((hash.into(), unspent_indices));
+
+            // add this transaction to the list
+            transactions.push(Transaction {
+                hash: hash.into(),
+                input: tx.input.iter().map(|x| Input {
+                    hash: x.hash.into(),
+                    index: x.index
+                }).collect(),
+                output: tx.output.iter().map(|x| Output {
+                    value: x.value,
+                    recipient: x.recipient.into()
+                }).collect(),
+            });
         }
-        transactions_blocks.push(DisplayTransactionBlock {
-            block_hash: tx_block_hash.into(),
+        transactions_blocks.push(TransactionBlock {
+            hash: tx_block_hash.into(),
             transactions,
             utxos,
         });
-        drop(utxo_state);
     }
     let dump = Dump {
         transactions_blocks,
