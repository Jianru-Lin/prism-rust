use super::buffer::BlockBuffer;
use super::message::{self, Message};
use super::peer;
use crate::block::{Block, Content};
use crate::blockchain::BlockChain;
use crate::blockdb::BlockDatabase;
use crate::crypto::hash::{Hashable, H256};
use crate::experiment::performance_counter::PERFORMANCE_COUNTER;
use crate::handler::new_transaction;
use crate::handler::new_validated_block;
use crate::miner::memory_pool::MemoryPool;
use crate::miner::ContextUpdateSignal;
use crate::network::server::Handle as ServerHandle;
use crate::utxodb::UtxoDatabase;
use crate::validation::{self, BlockResult};
use crate::wallet::Wallet;
<<<<<<< HEAD
use log::{trace, debug, info, warn};
=======
use crossbeam::channel;
use log::{debug, info, warn};
>>>>>>> 8c82d721
use std::collections::HashSet;
use std::collections::VecDeque;
use std::iter::FromIterator;
use std::sync::{Arc, Mutex};
use std::thread;
<<<<<<< HEAD
use crate::experiment::performance_counter::PERFORMANCE_COUNTER;
use crossbeam::channel;
use crate::visualization::demo;

=======
>>>>>>> 8c82d721

#[derive(Clone)]
pub struct Context {
    msg_chan: channel::Receiver<(Vec<u8>, peer::Handle)>,
    num_worker: usize,
    chain: Arc<BlockChain>,
    blockdb: Arc<BlockDatabase>,
    utxodb: Arc<UtxoDatabase>,
    wallet: Arc<Wallet>,
    mempool: Arc<Mutex<MemoryPool>>,
    context_update_chan: channel::Sender<ContextUpdateSignal>,
    server: ServerHandle,
    buffer: Arc<Mutex<BlockBuffer>>,
    recent_blocks: Arc<Mutex<HashSet<H256>>>,
<<<<<<< HEAD
    demo_sender: channel::Sender<demo::DemoMsg>
=======
>>>>>>> 8c82d721
}

pub fn new(
    num_worker: usize,
    msg_src: channel::Receiver<(Vec<u8>, peer::Handle)>,
    blockchain: &Arc<BlockChain>,
    blockdb: &Arc<BlockDatabase>,
    utxodb: &Arc<UtxoDatabase>,
    wallet: &Arc<Wallet>,
    mempool: &Arc<Mutex<MemoryPool>>,
    ctx_update_sink: channel::Sender<ContextUpdateSignal>,
    server: &ServerHandle,
    demo_sender: channel::Sender<demo::DemoMsg>
) -> Context {
    let ctx = Context {
        msg_chan: msg_src,
        num_worker: num_worker,
        chain: Arc::clone(blockchain),
        blockdb: Arc::clone(blockdb),
        utxodb: Arc::clone(utxodb),
        wallet: Arc::clone(wallet),
        mempool: Arc::clone(mempool),
        context_update_chan: ctx_update_sink,
        server: server.clone(),
        buffer: Arc::new(Mutex::new(BlockBuffer::new())),
        recent_blocks: Arc::new(Mutex::new(HashSet::new())),
        demo_sender
    };
    return ctx;
}

impl Context {
    pub fn start(self) {
        let num_worker = self.num_worker;
        for i in 0..num_worker {
            let cloned = self.clone();
            thread::spawn(move || {
                cloned.worker_loop();
                warn!("Worker thread {} exited", i);
            });
        }
    }

    fn worker_loop(&self) {
        loop {
            let msg = self.msg_chan.recv().unwrap();
            PERFORMANCE_COUNTER.record_process_message();
            let (msg, peer) = msg;
            let msg: Message = bincode::deserialize(&msg).unwrap();
            match msg {
                Message::Ping(nonce) => {
                    debug!("Ping: {}", nonce);
                    peer.write(Message::Pong(nonce.to_string()));
                }
                Message::Pong(nonce) => {
                    debug!("Pong: {}", nonce);
                }
                Message::NewTransactionHashes(hashes) => {
                    trace!("Got {} new transaction hashes", hashes.len());
                    let mut hashes_to_request = vec![];
                    for hash in hashes {
                        if !self.mempool.lock().unwrap().contains(&hash) {
                            hashes_to_request.push(hash);
                        }
                    }
                    if hashes_to_request.len() != 0 {
                        peer.write(Message::GetTransactions(hashes_to_request));
                    }
                }
                Message::GetTransactions(hashes) => {
                    trace!("Asked for {} transactions", hashes.len());
                    let mut transactions = vec![];
                    for hash in hashes {
                        match self.mempool.lock().unwrap().get(&hash) {
                            None => {}
                            Some(entry) => {
                                transactions.push(entry.transaction.clone());
                            }
                        }
                    }
                    peer.write(Message::Transactions(transactions));
                }
                Message::Transactions(transactions) => {
                    trace!("Got {} transactions", transactions.len());
                    for transaction in transactions {
                        new_transaction(transaction, &self.mempool, &self.server);
                    }
                }
                Message::NewBlockHashes(hashes) => {
                    trace!("Got {} new block hashes", hashes.len());
                    let mut hashes_to_request = vec![];
                    for hash in hashes {
                        // we need to check blockchain as well
                        if !self.blockdb.contains(&hash).unwrap() {
                            hashes_to_request.push(hash);
                        }
                    }
                    if hashes_to_request.len() != 0 {
                        peer.write(Message::GetBlocks(hashes_to_request));
                    }
                }
                Message::GetBlocks(hashes) => {
                    trace!("Asked for {} blocks", hashes.len());
                    let mut blocks = vec![];
                    for hash in hashes {
                        match self.blockdb.get_encoded(&hash).unwrap() {
                            None => {}
                            Some(encoded_block) => {
                                blocks.push(encoded_block.to_vec());
                            }
                        }
                    }
                    peer.write(Message::Blocks(blocks));
                }
                Message::Blocks(encoded_blocks) => {
                    trace!("Got {} blocks", encoded_blocks.len());

                    // decode the blocks
                    let mut blocks: Vec<Block> = vec![];
                    let mut hashes: Vec<H256> = vec![];
                    for encoded_block in &encoded_blocks {
                        let block: Block = bincode::deserialize(&encoded_block).unwrap();
                        let hash = block.hash();

                        // check POW here. If POW does not pass, discard the block at this
                        // stage
                        let pow_check = validation::check_pow_sortition_id(&block);
                        match pow_check {
                            BlockResult::Pass => {}
                            _ => continue,
                        }

                        // check whether the block is being processed. note that here we use lock
                        // to make sure that the hash either in recent_blocks, or blockdb, so we
                        // don't have a single duplicate
                        let mut recent_blocks = self.recent_blocks.lock().unwrap();
                        if recent_blocks.contains(&hash) {
                            drop(recent_blocks);
                            continue;
                        }
                        // register this block as being processed
                        recent_blocks.insert(hash);
                        drop(recent_blocks);

                        // TODO: consider the ordering here. I'd expect a lot of duplicate blocks
                        // to proceed to this step, which means a lot of useless database lookups
                        // and lock/unlocks
                        // detect duplicates
                        if self.blockdb.contains(&hash).unwrap() {
                            let mut recent_blocks = self.recent_blocks.lock().unwrap();
                            recent_blocks.remove(&hash);
                            drop(recent_blocks);
                            continue;
                        }

                        // store the block into database
                        self.blockdb.insert_encoded(&hash, &encoded_block).unwrap();

                        // now that this block is store, remove the reference
                        let mut recent_blocks = self.recent_blocks.lock().unwrap();
                        recent_blocks.remove(&hash);
                        drop(recent_blocks);

                        blocks.push(block);
                        hashes.push(hash);
                    }

                    for block in &blocks {
                        PERFORMANCE_COUNTER.record_receive_block(&block);
                    }

                    // tell peers about the new blocks
                    // TODO: we will do this only in a reasonable network topology
                    if hashes.is_empty() {
                        continue; // end processing this message
                    }
                    self.server
                        .broadcast(Message::NewBlockHashes(hashes.clone()));

                    // process each block
                    let mut to_process: Vec<Block> = blocks;
                    let mut to_request: Vec<H256> = vec![];
                    let mut context_update_sig = vec![];
                    while let Some(block) = to_process.pop() {
                        // check data availability
                        // make sure checking data availability and buffering are one atomic
                        // operation. see the comments in buffer.rs
                        let mut buffer = self.buffer.lock().unwrap();
                        let data_availability =
                            validation::check_data_availability(&block, &self.chain, &self.blockdb);
                        match data_availability {
                            BlockResult::Pass => drop(buffer),
                            BlockResult::MissingReferences(r) => {
                                debug!(
                                    "Missing {} referred blocks for block {:.8}",
                                    r.len(),
                                    block.hash()
                                );
                                buffer.insert(block, &r);
                                to_request.extend_from_slice(&r);
                                drop(buffer);
                                continue;
                            }
                            _ => unreachable!(),
                        }

                        // check sortition proof and content semantics
                        let sortition_proof = validation::check_sortition_proof(&block);
                        match sortition_proof {
                            BlockResult::Pass => {}
                            _ => {
                                warn!(
                                    "Ignoring invalid block {:.8}: {}",
                                    block.hash(),
                                    sortition_proof
                                );
                                continue;
                            }
                        }
                        let content_semantic =
                            validation::check_content_semantic(&block, &self.chain, &self.blockdb);
                        match content_semantic {
                            BlockResult::Pass => {}
                            _ => {
                                warn!(
                                    "Ignoring invalid block {:.8}: {}",
                                    block.hash(),
                                    content_semantic
                                );
                                continue;
                            }
                        }

                        debug!("Processing block {:.8}", block.hash());
                        new_validated_block(
                            &block,
                            &self.mempool,
                            &self.blockdb,
                            &self.chain,
                            &self.server,
<<<<<<< HEAD
                            &self.demo_sender
                            );
=======
                        );
>>>>>>> 8c82d721
                        context_update_sig.push(match &block.content {
                            Content::Proposer(_) => ContextUpdateSignal::NewProposerBlock,
                            Content::Voter(c) => ContextUpdateSignal::NewVoterBlock(c.chain_number),
                            Content::Transaction(_) => ContextUpdateSignal::NewTransactionBlock,
                        });
                        let mut buffer = self.buffer.lock().unwrap();
                        let mut resolved_by_current = buffer.satisfy(block.hash());
                        drop(buffer);
                        if !resolved_by_current.is_empty() {
                            debug!(
                                "Resolved dependency for {} buffered blocks",
                                resolved_by_current.len()
                            );
                        }
                        for b in resolved_by_current.drain(..) {
                            to_process.push(b);
                        }
                    }
                    // tell the miner to update the context
                    for sig in context_update_sig {
                        self.context_update_chan.send(sig).unwrap();
                    }

                    if !to_request.is_empty() {
                        to_request.sort();
                        to_request.dedup();
                        peer.write(Message::GetBlocks(to_request));
                    }
                }
                Message::Bootstrap(after) => {
                    trace!("Asked for all blocks after {}", &after);
                    /*
                     * TODO: recover this message
                    for batch in self.blockdb.blocks_after(&after, 500) {
                        peer.write(Message::Blocks(batch));
                    }
                    */
                }
            }
        }
    }
}<|MERGE_RESOLUTION|>--- conflicted
+++ resolved
@@ -13,25 +13,15 @@
 use crate::network::server::Handle as ServerHandle;
 use crate::utxodb::UtxoDatabase;
 use crate::validation::{self, BlockResult};
+use crate::visualization::demo;
 use crate::wallet::Wallet;
-<<<<<<< HEAD
-use log::{trace, debug, info, warn};
-=======
 use crossbeam::channel;
 use log::{debug, info, warn};
->>>>>>> 8c82d721
 use std::collections::HashSet;
 use std::collections::VecDeque;
 use std::iter::FromIterator;
 use std::sync::{Arc, Mutex};
 use std::thread;
-<<<<<<< HEAD
-use crate::experiment::performance_counter::PERFORMANCE_COUNTER;
-use crossbeam::channel;
-use crate::visualization::demo;
-
-=======
->>>>>>> 8c82d721
 
 #[derive(Clone)]
 pub struct Context {
@@ -46,10 +36,7 @@
     server: ServerHandle,
     buffer: Arc<Mutex<BlockBuffer>>,
     recent_blocks: Arc<Mutex<HashSet<H256>>>,
-<<<<<<< HEAD
-    demo_sender: channel::Sender<demo::DemoMsg>
-=======
->>>>>>> 8c82d721
+    demo_sender: channel::Sender<demo::DemoMsg>,
 }
 
 pub fn new(
@@ -62,7 +49,7 @@
     mempool: &Arc<Mutex<MemoryPool>>,
     ctx_update_sink: channel::Sender<ContextUpdateSignal>,
     server: &ServerHandle,
-    demo_sender: channel::Sender<demo::DemoMsg>
+    demo_sender: channel::Sender<demo::DemoMsg>,
 ) -> Context {
     let ctx = Context {
         msg_chan: msg_src,
@@ -76,7 +63,7 @@
         server: server.clone(),
         buffer: Arc::new(Mutex::new(BlockBuffer::new())),
         recent_blocks: Arc::new(Mutex::new(HashSet::new())),
-        demo_sender
+        demo_sender,
     };
     return ctx;
 }
@@ -290,12 +277,7 @@
                             &self.blockdb,
                             &self.chain,
                             &self.server,
-<<<<<<< HEAD
-                            &self.demo_sender
-                            );
-=======
                         );
->>>>>>> 8c82d721
                         context_update_sig.push(match &block.content {
                             Content::Proposer(_) => ContextUpdateSignal::NewProposerBlock,
                             Content::Voter(c) => ContextUpdateSignal::NewVoterBlock(c.chain_number),
