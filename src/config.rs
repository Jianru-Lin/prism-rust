--- conflicted
+++ resolved
@@ -6,11 +6,7 @@
 // Design parameters
 pub const NUM_VOTER_CHAINS: u16 = 1000 as u16; // more chains means better latency
 pub const TX_BLOCK_SIZE: u32 = 64000; // the maximum size of a transaction block (in Bytes)
-<<<<<<< HEAD
-pub const TX_THROUGHPUT: u32 = 70000; // the transaction throughput we want to support (in Tx/s)
-=======
 pub const TX_THROUGHPUT: u32 = 80000; // the transaction throughput we want to support (in Tx/s)
->>>>>>> d42f81f9
 pub const TX_BLOCK_TRANSACTIONS: u32 = TX_BLOCK_SIZE / AVG_TX_SIZE;
 pub const PROPOSER_BLOCK_TX_REFS: u32 = (TX_MINING_RATE / PROPOSER_CHAIN_MINING_RATE * 2.0) as u32;
 
