pub mod header;
pub mod proposer;
pub mod transaction;
pub mod voter;
use crate::crypto::hash::{Hashable, H256};

/// A block in the Prism blockchain.
#[derive(Serialize, Deserialize, Debug, Clone)]
pub struct Block {
    /// The header of the block.
    pub header: header::Header,
    /// The content of the block. It could contain transactions, references, or votes, depending on
    /// the block type.
    pub content: Content,
    /// The sortition proof of the content. In addition to the content root in block header, we are
    /// able to verify that the block is mined on a set of content candidates.
    pub sortition_proof: Vec<H256>,
}

impl Block {
    /// Create a new block.
    pub fn new(
        parent: H256,
        timestamp: u64,
        nonce: u32,
        content_root: H256,
        sortition_proof: Vec<H256>,
        content: Content,
        extra_content: [u8; 32],
        difficulty: H256,
    ) -> Self {
        let header = header::Header::new(
            parent,
            timestamp,
            nonce,
            content_root,
            extra_content,
            difficulty,
        );
        Self {
            header,
            content,
            sortition_proof,
        }
    }

    // TODO: use another name
    /// Create a new block from header.
    pub fn from_header(
        header: header::Header,
        content: Content,
        sortition_proof: Vec<H256>,
    ) -> Self {
        Self {
            header,
            content,
            sortition_proof,
        }
    }

    pub fn get_bytes(&self) -> u32 {
        return self.header.get_bytes()+self.content.get_bytes()+(self.sortition_proof.len()*32) as u32;
    }
}

impl Hashable for Block {
    fn hash(&self) -> H256 {
        // TODO: we are only hashing the header here.
        return self.header.hash();
    }
}

/// The content of a block. It could be transaction content, proposer content, or voter content,
/// depending on the type of the block.
#[derive(Serialize, Deserialize, Debug, Clone)]
pub enum Content {
    /// Transaction block content.
    Transaction(transaction::Content),
    /// Proposer block content.
    Proposer(proposer::Content),
    /// Voter block content.
    Voter(voter::Content),
}

impl Hashable for Content {
    fn hash(&self) -> H256 {
        match self {
            Content::Transaction(c) => c.hash(),
            Content::Proposer(c) => c.hash(),
            Content::Voter(c) => c.hash(),
        }
    }
}

<<<<<<< HEAD
#[cfg(any(test, feature = "test-utilities"))]
pub mod tests {

    use super::*;
    use crate::config;
    use rand::Rng;
    use crate::transaction::Transaction;

    macro_rules! random_nonce {
        () => {{
            let mut rng = rand::thread_rng();
            let random_u32: u32 = rng.gen();
            random_u32
        }};
    }

    pub fn proposer_block(parent: H256, timestamp: u64, proposer_refs: Vec<H256>, transaction_refs: Vec<H256>) -> Block {
        Block::new(parent, timestamp, random_nonce!(), [0u8;32].into(), vec![],
        Content::Proposer(proposer::Content {
            transaction_refs,
            proposer_refs,
        }), [0u8;32], *config::DEFAULT_DIFFICULTY)
    }

    pub fn voter_block(parent: H256, timestamp: u64, chain_number: u16, voter_parent: H256, votes: Vec<H256>) -> Block {
        Block::new(parent, timestamp, random_nonce!(), [0u8;32].into(), vec![],
        Content::Voter(voter::Content {
            chain_number,
            voter_parent,
            votes,
        }), [0u8;32], *config::DEFAULT_DIFFICULTY)
    }

    pub fn transaction_block(parent: H256, timestamp: u64, transactions: Vec<Transaction>) -> Block {
        Block::new(parent, timestamp, random_nonce!(), [0u8;32].into(), vec![],
        Content::Transaction(transaction::Content {
            transactions,
        }), [0u8;32], *config::DEFAULT_DIFFICULTY)
    }


=======

impl Content {
    fn get_bytes(&self) -> u32 {
        match self {
            Content::Transaction(c) => c.get_bytes(),
            Content::Proposer(c) => c.get_bytes(),
            Content::Voter(c) => c.get_bytes(),
        }
    }
>>>>>>> e3e2ac22
}<|MERGE_RESOLUTION|>--- conflicted
+++ resolved
@@ -92,7 +92,16 @@
     }
 }
 
-<<<<<<< HEAD
+impl Content {
+    fn get_bytes(&self) -> u32 {
+        match self {
+            Content::Transaction(c) => c.get_bytes(),
+            Content::Proposer(c) => c.get_bytes(),
+            Content::Voter(c) => c.get_bytes(),
+        }
+    }
+}
+
 #[cfg(any(test, feature = "test-utilities"))]
 pub mod tests {
 
@@ -132,17 +141,4 @@
             transactions,
         }), [0u8;32], *config::DEFAULT_DIFFICULTY)
     }
-
-
-=======
-
-impl Content {
-    fn get_bytes(&self) -> u32 {
-        match self {
-            Content::Transaction(c) => c.get_bytes(),
-            Content::Proposer(c) => c.get_bytes(),
-            Content::Voter(c) => c.get_bytes(),
-        }
-    }
->>>>>>> e3e2ac22
 }