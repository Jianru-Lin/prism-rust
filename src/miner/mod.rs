--- conflicted
+++ resolved
@@ -65,14 +65,11 @@
     context_update_tx: Sender<ContextUpdateSignal>,
     operating_state: OperatingState,
     server: ServerHandle,
-<<<<<<< HEAD
-    extra_content: [u8; 32],
-    demo_sender: crossbeam::Sender<demo::DemoMsg>
-=======
     header: Header,
     contents: Vec<Content>,
     content_merkle_tree: MerkleTree,
->>>>>>> 04f7e977
+    extra_content: [u8; 32],
+    demo_sender: crossbeam::Sender<demo::DemoMsg>
 }
 
 #[derive(Clone)]
@@ -125,10 +122,6 @@
         context_update_tx: ctx_update_tx.clone(),
         operating_state: OperatingState::Paused,
         server: server.clone(),
-<<<<<<< HEAD
-        extra_content,
-        demo_sender
-=======
         header: Header {
             parent: *PROPOSER_GENESIS_HASH,
             timestamp: get_time(),
@@ -139,7 +132,8 @@
         },
         contents: contents,
         content_merkle_tree: content_merkle_tree,
->>>>>>> 04f7e977
+        extra_content,
+        demo_sender
     };
 
     let handle = Handle {
@@ -282,12 +276,12 @@
                         c.transaction_refs = refs;
                         touched_content.insert(PROPOSER_INDEX);
                     }
-                } 
-                else { 
-                    unreachable!(); 
-                }
-            }
-            
+                }
+                else {
+                    unreachable!();
+                }
+            }
+
             // update the best proposer
             if new_proposer_block {
                 self.header.parent = self.blockchain.best_proposer().unwrap();
@@ -311,9 +305,9 @@
                         c.transaction_refs = refs;
                         c.proposer_refs = self.blockchain.unreferred_proposers();
                         touched_content.insert(PROPOSER_INDEX);
-                    } 
-                    else { 
-                        unreachable!(); 
+                    }
+                    else {
+                        unreachable!();
                     }
                 }
 
@@ -494,124 +488,6 @@
         return mined_block;
     }
 
-<<<<<<< HEAD
-    /// Create a header object from the current miner view
-    fn create_header(&self) -> Header {
-        let nonce: u32 = 0; // we will update this value in-place when mining
-        let timestamp: u128= get_time();
-        let content_merkle_root = self.content_merkle_tree.root();
-        let extra_content: [u8; 32] = self.extra_content.clone();
-        return Header::new(
-            self.proposer_parent_hash,
-            timestamp,
-            nonce,
-            content_merkle_root,
-            extra_content,
-            self.difficulty,
-        );
-    }
-
-    /// Update the block to be mined
-    fn update_all_contents(&mut self) {
-        // get mutex of blockchain and get all required data
-        self.proposer_parent_hash = self.blockchain.best_proposer().unwrap();
-        self.difficulty = self.get_difficulty(&self.proposer_parent_hash);
-        let transaction_block_refs = self.blockchain.unreferred_transactions();
-        let mut proposer_block_refs = self.blockchain.unreferred_proposers();
-        proposer_block_refs
-            .iter()
-            .position(|item| *item == self.proposer_parent_hash)
-            .map(|i| proposer_block_refs.remove(i));
-
-        let voter_parent_hash: Vec<H256> = (0..NUM_VOTER_CHAINS)
-            .map(|i| self.blockchain.best_voter(i as usize))
-            .collect();
-        let proposer_block_votes: Vec<Vec<H256>> = (0..NUM_VOTER_CHAINS)
-            .map(|i| {
-                self.blockchain
-                    .unvoted_proposer(&voter_parent_hash[i as usize], &self.proposer_parent_hash)
-                    .unwrap()
-                    .clone()
-            })
-            .collect();
-        // get mutex of mempool and get all required data
-        let mempool = self.tx_mempool.lock().unwrap();
-        let transactions = mempool.get_transactions(TX_BLOCK_TRANSACTIONS);
-        drop(mempool);
-
-        // update the contents and the parents based on current view
-        let mut content = vec![];
-
-        // Update proposer content
-        content.push(Content::Proposer(proposer::Content::new(
-            transaction_block_refs,
-            proposer_block_refs,
-        )));
-
-        // Update transaction content with TX_BLOCK_SIZE mempool txs
-        content.push(Content::Transaction(transaction::Content::new(
-            transactions,
-        )));
-
-        // Update voter content/parents
-        for (i, (voter_parent_hash, proposer_block_votes)) in voter_parent_hash
-            .into_iter()
-            .zip(proposer_block_votes.into_iter())
-            .enumerate()
-        {
-            content.push(Content::Voter(voter::Content::new(
-                i as u16,
-                voter_parent_hash,
-                proposer_block_votes,
-            )));
-        }
-
-        self.content_merkle_tree = MerkleTree::new(&content);
-        self.content = content;
-    }
-
-    /// Update the transaction ref of proposer content
-    fn update_refed_transaction(&mut self) {
-        let transaction_block_refs = self.blockchain.unreferred_transactions();
-        let idx: usize = PROPOSER_INDEX as usize;
-        if let Content::Proposer(content) = &self.content[idx] {
-            let proposer_block_refs = content.proposer_refs.clone();
-            self.content[idx] = Content::Proposer(proposer::Content::new(
-                transaction_block_refs,
-                proposer_block_refs,
-            ));
-            self.content_merkle_tree.update(idx, &self.content[idx]);
-        } else { unreachable!(); }
-    }
-
-    /// Update one voter chain's content with chain number
-    fn update_voter_content(&mut self, chain: u16) {
-        let idx: usize = (FIRST_VOTER_INDEX + chain) as usize;
-        let voter_parent = self.blockchain.best_voter(chain as usize);
-        let votes = self.blockchain
-            .unvoted_proposer(&voter_parent, &self.proposer_parent_hash).unwrap();
-        self.content[idx] = Content::Voter(voter::Content::new(
-            chain,
-            voter_parent,
-            votes,
-        ));
-        self.content_merkle_tree.update(idx, &self.content[idx]);
-    }
-
-    /// Update transaction block's content
-    fn update_transaction_content(&mut self) {
-        let mempool = self.tx_mempool.lock().unwrap();
-        let transactions = mempool.get_transactions(TX_BLOCK_TRANSACTIONS);
-        drop(mempool);
-        let idx: usize = TRANSACTION_INDEX as usize;
-        self.content[idx] = Content::Transaction(transaction::Content::new(
-            transactions,
-        ));
-        self.content_merkle_tree.update(idx, &self.content[idx]);
-    }
-
-=======
->>>>>>> 04f7e977
     /// Calculate the difficulty for the block to be mined
     // TODO: shall we make a dedicated type for difficulty?
     fn get_difficulty(&self, block_hash: &H256) -> H256 {
