--- conflicted
+++ resolved
@@ -1,11 +1,7 @@
 #!/bin/bash
 
-<<<<<<< HEAD
-LAUNCH_TEMPLATE=lt-0d789704710d85427
-=======
 #LAUNCH_TEMPLATE=lt-02226ebae5fbef5f3	# Ohio
 LAUNCH_TEMPLATE=lt-09d74bbb3e4da1ff9	# N. Virginia
->>>>>>> d42f81f9
 
 function start_instances
 {
@@ -72,13 +68,12 @@
 		echo "    UserKnownHostsFile=/dev/null" >> ~/.ssh/config.d/prism
 		echo "" >> ~/.ssh/config.d/prism
 	done
+	echo "SSH config written, waiting for instances to initialize"
+	aws ec2 wait instance-running --instance-ids $instances
 	tput setaf 2
-	echo "Instance started, SSH config written"
+	echo "Instances started"
 	tput sgr0
-<<<<<<< HEAD
-=======
 	#curl -s --form-string "token=$PUSHOVER_TOKEN" --form-string "user=$PUSHOVER_USER" --form-string "title=EC2 Instances Launched" --form-string "message=$1 EC2 instances were just launched by user $(whoami)." https://api.pushover.net/1/messages.json &> /dev/null
->>>>>>> d42f81f9
 }
 
 function fix_ssh_config
@@ -144,8 +139,6 @@
 	tput setaf 2
 	echo "Instances terminated"
 	tput sgr0
-<<<<<<< HEAD
-=======
 	#curl -s --form-string "token=$PUSHOVER_TOKEN" --form-string "user=$PUSHOVER_USER" --form-string "title=EC2 Instances Stopped" --form-string "message=EC2 instances launched at $(date -r instances.txt) were just terminated by user $(whoami)." https://api.pushover.net/1/messages.json &> /dev/null
 }
 
@@ -153,7 +146,6 @@
 {
 	result=`aws ec2 describe-instances --query 'Reservations[*].Instances[*].[InstanceId][][]' --filters Name=instance-state-name,Values=running Name=tag-key,Values=prism --output text`
 	echo "$(echo $result | wc -w | tr -d ' ')"
->>>>>>> d42f81f9
 }
 
 function build_prism
@@ -196,8 +188,7 @@
 	mkdir -p payload/common/scripts
 
 	echo "Download binaries"
-	#scp prism:~/prism/target/release/prism-copy payload/common/binary/prism
-	cp ../target/release/prism payload/common/binary/prism
+	scp prism:~/prism/target/release/prism-copy payload/common/binary/prism
 	cp scripts/start-prism.sh payload/common/scripts/start-prism.sh
 	cp scripts/stop-prism.sh payload/common/scripts/stop-prism.sh
 
@@ -211,11 +202,11 @@
 		local lan
 		IFS=',' read -r id ip lan <<< "$instance"
 		mkdir -p payload/$id
-		python3.7 scripts/gen_etcd_config.py $id $lan instances.txt
+		python3 scripts/gen_etcd_config.py $id $lan instances.txt
 	done
 
 	echo "Generate prism config files and keypairs for each node"
-	python3.7 scripts/gen_prism_payload.py instances.txt $1
+	python3 scripts/gen_prism_payload.py instances.txt $1
 
 	echo "Compressing payload files"
 	local instances=`cat instances.txt`
@@ -310,26 +301,21 @@
 
 function sync_payload
 {
-	#echo "Uploading payload to S3"
-	#aws s3 rm --quiet --recursive s3://prism-binary/payload
-	#aws s3 sync --quiet payload s3://prism-binary/payload
+	echo "Uploading payload to S3"
+	aws s3 rm --quiet --recursive s3://prism-binary/payload
+	aws s3 sync --quiet payload s3://prism-binary/payload
 	echo "Downloading payload on each instance"
 	execute_on_all get_payload
 }
 
 function get_payload_single
 {
-	ssh $1 -- "rm -f /home/ubuntu/*.tar.gz && rm -rf /home/ubuntu/payload && mkdir -p /home/ubuntu/payload"
-	echo "Deleted payload"
-	rsync  payload/$1.tar.gz $1:/home/ubuntu/payload
-	rsync  payload/common.tar.gz $1:/home/ubuntu/payload
-	echo "Synced payload"
-    ssh $1 -- "mv /home/ubuntu/payload/$1.tar.gz /home/ubuntu/payload/local.tar.gz && tar xf /home/ubuntu/payload/local.tar.gz -C /home/ubuntu/payload && tar xf /home/ubuntu/payload/common.tar.gz -C /home/ubuntu/payload"
+	ssh $1 -- "rm -f /home/ubuntu/*.tar.gz && rm -rf /home/ubuntu/payload && wget https://prism-binary.s3.amazonaws.com/payload/$1.tar.gz -O local.tar.gz && wget https://prism-binary.s3.amazonaws.com/payload/common.tar.gz && mkdir -p /home/ubuntu/payload && tar xf local.tar.gz -C /home/ubuntu/payload && tar xf common.tar.gz -C /home/ubuntu/payload"
 }
 
 function install_perf_single
 {
-	ssh $1 -- 'rm -f rustfilt && rm -rf inferno && sudo apt-get update -y && sudo apt-get install linux-tools-aws linux-tools-4.15.0-1043-aws binutils -y && wget https://github.com/yangl1996/rustfilt/releases/download/1/rustfilt && wget https://github.com/yangl1996/inferno/releases/download/bin/linux64.tar.gz && mkdir -p inferno && tar xf linux64.tar.gz -C inferno && chmod +x rustfilt && chmod +x inferno/* && sudo apt-get install -y c++filt && echo export PATH=$PATH:/home/ubuntu:/home/ubuntu/inferno >> /home/ubuntu/.profile'
+	ssh $1 -- 'rm -f rustfilt && rm -rf inferno && sudo apt-get update -y && sudo apt-get install linux-tools-aws linux-tools-4.15.0-1032-aws binutils -y && wget https://github.com/yangl1996/rustfilt/releases/download/1/rustfilt && wget https://github.com/yangl1996/inferno/releases/download/bin/linux64.tar.gz && mkdir -p inferno && tar xf linux64.tar.gz -C inferno && chmod +x rustfilt && chmod +x inferno/* && sudo apt-get install -y c++filt && echo export PATH=$PATH:/home/ubuntu:/home/ubuntu/inferno >> /home/ubuntu/.profile'
 }
 
 function mount_tmpfs_single
@@ -344,7 +330,7 @@
 
 function mount_nvme_single
 {
-	ssh $1 -- 'sudo rm -rf /tmp/prism && sudo mkdir -m 777 /tmp/prism && sudo mkfs -F -t ext4 /dev/nvme0n1 && sudo mount /dev/nvme0n1 /tmp/prism && sudo chmod 777 /tmp/prism'
+	ssh $1 -- 'diskname=$(lsblk | grep 372 | cut -f 1 -d " ") && sudo rm -rf /tmp/prism && sudo mkdir -m 777 /tmp/prism && sudo mkfs -F -t ext4 /dev/$diskname && sudo mount /dev/$diskname /tmp/prism && sudo chmod 777 /tmp/prism'
 }
 
 function unmount_nvme_single
@@ -475,21 +461,36 @@
 	# ${@:2}: extra params of the function
 	local instances=`cat instances.txt`
 	local pids=""
+	echo "Executing $1"
+	tput sc
 	for instance in $instances ;
 	do
 		local id
 		local ip
 		local lan
 		IFS=',' read -r id ip lan <<< "$instance"
-		echo "Executing $1 on $id"
+		tput rc
+		tput el
+		echo -n "Executing $1 on $id"
 		$1_single $id ${@:2} &>log/${id}_${1}.log &
 		pids="$pids $!"
 	done
-	echo "Waiting for all jobs to finish"
 	for pid in $pids ;
 	do
-		wait $pid
-	done
+		tput rc
+		tput el
+		echo -n "Waiting for job $pid to finish"
+		if ! wait $pid; then
+			tput rc
+			tput el
+			tput setaf 1
+			echo "Task $pid failed"
+			tput sgr0
+			tput sc
+		fi
+	done
+	tput rc
+	tput el
 	tput setaf 2
 	echo "Finished"
 	tput sgr0
@@ -727,10 +728,9 @@
 {
 	run_experiment
 	echo "Demo Started"
-	#pkill grafana-rrd-server
-	#~/go/bin/grafana-rrd-server -r data/ -s 1 &
-	#./telematics/telematics log -duration 7200 -grafana
-	./telematics/telematics log -duration 7200
+	pkill grafana-rrd-server
+	~/go/bin/grafana-rrd-server -r data/ -s 1 &
+	./telematics/telematics log -duration 7200 -grafana
 }
 
 function set_tx_rate
@@ -840,6 +840,8 @@
 		start_instances $2 ;;
 	stop-instances)
 		stop_instances ;;
+	count-instances)
+		count_instances ;;
 	fix-config)
 		fix_ssh_config ;;
 	mount-ramdisk)
